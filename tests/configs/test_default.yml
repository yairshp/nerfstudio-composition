--- conflicted
+++ resolved
@@ -13,9 +13,9 @@
     max_history: 10
     stats_to_track: [ITER_LOAD_TIME, ITER_TRAIN_TIME] # see mattport/utils/stats_tracker.py for options
   # writer logs losses and images per iteration
-  writer:
+  writer: 
     type: TensorboardWriter
-    save_dir: "/tmp/"
+    save_dir: './'
   # profiler logs run times of functions and prints at end of training
   enable_profiler: True
 
@@ -35,54 +35,13 @@
     dataset_type: blender
     downscale_factor: 4
 
-<<<<<<< HEAD
-max_num_iterations: 10
-steps_per_save: null
-steps_per_test: 100
-
-model_dir: /tmp/mattport_models/
-
-# dataset options
-dataset:
-  data_directory: data/blender/lego_test
-  dataset_type: blender
-  downscale_factor: 4
-
-# dataloader options
-dataloader:
-  num_workers: 4
-  shuffle: true
-  num_images_to_sample_from: 1
-  # num_rays_per_batch: 1024
-  num_rays_per_batch: 8 # NOTE(ethan): much smaller than normal!
-  num_times_to_repeat_images: 40
-
-# optimizer options
-param_groups:
-  fields:
-    optimizer:
-      type: Adam
-      lr: 1e-4
-    scheduler:
-      type: StepLR
-      step_size: 30 #  Period of learning rate decay.
-      gamma: 0.1 # Multiplicative factor of learning rate decay. Default: 0.1.
-  cameras:
-    optimizer:
-      type: SGD
-      lr: 1e-4
-    scheduler:
-      type: ExponentialLR
-      gamma: 0.1
-=======
   # dataloader options
   dataloader:
     num_workers: 4
     shuffle: true
     num_images_to_sample_from: 1
-    num_rays_per_batch: 1024
+    num_rays_per_batch: 8
     num_times_to_repeat_images: 40
->>>>>>> a93dace9
 
 # machine options
 machine_config:
@@ -93,14 +52,6 @@
 
 # graph options
 graph:
-<<<<<<< HEAD
-  # NOTE(ethan): currently setting to nothing b/c we're still designing the config format...
-  _target_: mattport.nerf.graph.vanilla_nerf.NeRFGraph
-  near_plane: 1.0
-  far_plane: 6.0
-  num_coarse_samples: 4 # NOTE(ethan): much smaller than normal!
-  num_importance_samples: 4 # NOTE(ethan): much smaller than normal!
-=======
   model_dir: /tmp/mattport_models/
   max_num_iterations: 10
   steps_per_save: null
@@ -116,8 +67,8 @@
     _target_: mattport.nerf.graph.vanilla_nerf.NeRFGraph
     near_plane: 1.0
     far_plane: 6.0
-    num_coarse_samples: 64
-    num_importance_samples: 64
+    num_coarse_samples: 4
+    num_importance_samples: 4
   # optimizer options
   param_groups:
     fields:
@@ -134,5 +85,4 @@
         lr: 1e-4
       scheduler:
         type: ExponentialLR
-        gamma: 0.1
->>>>>>> a93dace9
+        gamma: 0.1